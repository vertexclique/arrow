--- conflicted
+++ resolved
@@ -144,11 +144,7 @@
         bitmap: Option<Buffer>,
     ) -> Result<Self> {
         let bitmap_data = bitmap.map(|b| {
-<<<<<<< HEAD
             let null_count = type_ids.len() - b.count_ones();
-=======
-            let null_count = type_ids.len() - b.count_set_bits();
->>>>>>> 219b2cd7
             (b, null_count)
         });
 
@@ -237,11 +233,7 @@
             // In format v4 unions had their own validity bitmap and offsets are compressed by omitting null values
             // Starting with v5 unions don't have a validity bitmap and it's possible to directly index into the offsets buffer
             let valid_slots = match self.data.null_buffer() {
-<<<<<<< HEAD
                 Some(b) => b.bit_slice().view(0, index).count_ones(),
-=======
-                Some(b) => b.count_set_bits_offset(0, index),
->>>>>>> 219b2cd7
                 None => index,
             };
             self.data().buffers()[1].data()[valid_slots * size_of::<i32>()] as i32
